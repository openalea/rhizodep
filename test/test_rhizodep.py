--- conflicted
+++ resolved
@@ -8,14 +8,6 @@
     :license: see LICENSE for details.
 """
 
-<<<<<<< HEAD
-import numpy as np
-import pandas as pd
-import os
-from rhizodep.model import initiate_mtg
-from rhizodep.running_simulation import main_simulation
-from tutorial.running_scenarios import run_one_scenario
-=======
 import os
 import numpy as np
 import pandas as pd
@@ -25,7 +17,6 @@
 from openalea.rhizodep import running_simulation
 
 from openalea.rhizodep.tool.running_scenarios import run_one_scenario
->>>>>>> d7c438a6
 
 ########################################################################################################################
 # DEFINING INPUT/OUTPUT FOLDERS AND SPECIFIC PARAMETERS FOR THE TEST:
@@ -100,11 +91,7 @@
         # OPTION 1: We run a default scenario for RhizoDep, starting from an already existing root MTG,
         # using the instructions read in the input file, using 'run_one_scenario' without multiprocessing:
         run_one_scenario(scenario_id=scenario_ID,
-<<<<<<< HEAD
-                         inputs_dir_path="C:/Users/frees/rhizodep/test/inputs",
-=======
                          inputs_dir_path="inputs",
->>>>>>> d7c438a6
                          outputs_dir_path=outputs_path,
                          scenarios_list="scenario_test.xlsx")
         print("Simulation done!")
@@ -113,34 +100,6 @@
         # with all the parameters indicated in parameters.py and using the function 'main_simulation':
         OUTPUTS_DIRPATH = 'outputs'
         # We initiate the properties of the MTG "g":
-<<<<<<< HEAD
-        g = initiate_mtg(random=True)
-        # We run the tutorial by specifying here the input conditions and the duration:
-        main_simulation(g, simulation_period_in_days=5., time_step_in_days=1./24.,
-                        radial_growth="Possible", ArchiSimple=True, ArchiSimple_C_fraction=0.10,
-                        outputs_directory=outputs_path,
-                        forcing_constant_inputs=True, constant_sucrose_input_rate=1e-10,
-                        constant_soil_temperature_in_Celsius=20,
-                        root_order_limitation=False,
-                        simulation_results_file=ArchiSimple_results_file,
-                        recording_interval_in_days=5,
-                        recording_images=True,
-                        root_images_directory=images_path,
-                        z_classification=False,
-                        printing_sum=False,
-                        recording_sum=True,
-                        printing_warnings=False,
-                        recording_g=False,
-                        g_directory=MTG_path,
-                        recording_g_properties=True,
-                        g_properties_directory=MTG_properties_path,
-                        random=True,
-                        plotting=False,
-                        displayed_property="length", displayed_vmin=0, displayed_vmax=0.01,
-                        log_scale=False, cmap='copper',
-                        width=800, height=800,
-                        x_center=0, y_center=0, z_center=0.08, x_cam=0.2, y_cam=0.2, z_cam=-0.15)
-=======
         g = model.initiate_mtg(random=True)
         # We run the tutorial by specifying here the input conditions and the duration:
         running_simulation.main_simulation(
@@ -169,7 +128,6 @@
             width=800, height=800,
             x_center=0, y_center=0, z_center=0.08, x_cam=0.2, y_cam=0.2, z_cam=-0.15
             )
->>>>>>> d7c438a6
 
     return
 
@@ -230,11 +188,7 @@
     # We run the reference tutorial:
     run_reference_simulation(run_test_scenario=run_test_scenario, scenario_ID=scenario_ID,
                              outputs_path=outputs_path, ArchiSimple_results_file = "simulation_results_test_1.csv",
-<<<<<<< HEAD
-                             images_path=IMAGES_DIRPATH, MTG_path=MTG_DIRPATH, MTG_properties_path=MTG_PROP_DIRPATH)
-=======
                              images_path=str(IMAGES_DIRPATH), MTG_path=str(MTG_DIRPATH), MTG_properties_path=str(MTG_PROP_DIRPATH))
->>>>>>> d7c438a6
 
     # 3. Comparing the new results with the reference results:
     #---------------------------------------------------------
@@ -246,10 +200,6 @@
                               overwrite_desired_data)
     print("CONGRATULATIONS! The test is passed! The new results are consistent with the reference results!")
 
-<<<<<<< HEAD
-    return
-
-=======
 
 def test_run1():
     CREATING_NEW_REFERENCE_DATA=False
@@ -264,7 +214,6 @@
              run_test_scenario=True, scenario_ID=1,
              reference_path="reference", reference_file='desired_simulation_results_2.csv',
              outputs_path="outputs", results_file='simulation_results.csv')
->>>>>>> d7c438a6
 ########################################################################################################################
 ########################################################################################################################
 
@@ -280,22 +229,6 @@
 
     # TEST 1 WITH A SIMULATION CREATING A NEW ROOT MTG:
     print("\nStarting Test 1...")
-<<<<<<< HEAD
-    test_run(overwrite_desired_data=CREATING_NEW_REFERENCE_DATA,
-             run_test_scenario=False,
-             reference_path="C:/Users/frees/rhizodep/test/reference", reference_file='desired_simulation_results_1.csv',
-             outputs_path="C:/Users/frees/rhizodep/test/outputs/", results_file='simulation_results_test_1.csv')
-
-    # TEST 2 WITH ONE SCENARIO LOADING AN EXISTING MTG:
-    print("\nStarting Test 2...")
-    test_run(overwrite_desired_data=CREATING_NEW_REFERENCE_DATA,
-             run_test_scenario=True, scenario_ID=1,
-             reference_path="C:/Users/frees/rhizodep/test/reference", reference_file='desired_simulation_results_2.csv',
-             outputs_path="C:/Users/frees/rhizodep/test/outputs/", results_file='simulation_results.csv')
-
-    print("\nCONCLUSION: Both tests have been successfully passed!")
-
-=======
     my_run(overwrite_desired_data=CREATING_NEW_REFERENCE_DATA,
              run_test_scenario=False,
              reference_path="reference", reference_file='desired_simulation_results_1.csv',
@@ -306,5 +239,4 @@
     my_run(overwrite_desired_data=CREATING_NEW_REFERENCE_DATA,
              run_test_scenario=True, scenario_ID=1,
              reference_path="reference", reference_file='desired_simulation_results_2.csv',
-             outputs_path="outputs", results_file='simulation_results.csv')
->>>>>>> d7c438a6
+             outputs_path="outputs", results_file='simulation_results.csv')