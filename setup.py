#!/usr/bin/env python
# -*- coding: utf-8 -*-

# {# pkglts, pysetup.kwds
# format setup arguments

from os import walk
from os.path import abspath, normpath, splitext
from os.path import join as pj

from setuptools import setup, find_packages


short_descr = "RhizoDeposition"
readme = open('README.rst').read()
history = open('HISTORY.rst').read()

# find packages
pkgs = find_packages('src')

pkg_data = {}

nb = len(normpath(abspath("src/openalea/rhizodep"))) + 1
data_rel_pth = lambda pth: normpath(abspath(pth))[nb:]

data_files = []
for root, dnames, fnames in walk("src/openalea/rhizodep"):
    for name in fnames:
        if splitext(name)[-1] in [u'.json', u'.ini']:
            data_files.append(data_rel_pth(pj(root, name)))


pkg_data['openalea.rhizodep'] = data_files

setup_kwds = dict(
    name='openalea.rhizodep',
    version="0.0.1",
    description=short_descr,
    long_description=readme + '\n\n' + history,
    author="Frederic Rees",
    author_email="frederic.rees@inra.fr",
    url='',
    license='cecill-c',
    zip_safe=False,

    packages=pkgs,
    #namespace_packages=['openalea'],
    package_dir={'': 'src'},


    package_data=pkg_data,
    setup_requires=[
        "pytest-runner",
        ],
    install_requires=[
        ],
    tests_require=[
        "pytest",
        "pytest-mock",
        ],
    entry_points={},
    keywords='',
    )
# #}
# change setup_kwds below before the next pkglts tag

# do not change things below
# {# pkglts, pysetup.call
<<<<<<< HEAD
setup_kwds['setup_requires']=[]
setup_kwds['tests_requires']=[]

=======
>>>>>>> 0f168a6b
setup(**setup_kwds)
# #}<|MERGE_RESOLUTION|>--- conflicted
+++ resolved
@@ -66,11 +66,8 @@
 
 # do not change things below
 # {# pkglts, pysetup.call
-<<<<<<< HEAD
 setup_kwds['setup_requires']=[]
 setup_kwds['tests_requires']=[]
 
-=======
->>>>>>> 0f168a6b
 setup(**setup_kwds)
 # #}